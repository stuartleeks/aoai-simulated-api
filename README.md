--- conflicted
+++ resolved
@@ -65,17 +65,12 @@
 | `AZURE_OPENAI_DEPLOYMENT`       | Used by the test app to set the name of the deployed model in your Azure OpenAI service. Use a gpt-35-turbo-instruct deployment.                     |
 | `LOG_LEVEL`                    | The log level for the simulator. Defaults to `INFO`.                                                                                                 |
 
-<<<<<<< HEAD
-
-To run the simulated API, run `uvicorn main:app --reload --port 8000` from the `src/aoai-simulated-api` directory using the environment variables above to configure.
-=======
 The examples below show passing environment variables to the API directly on the command line, but you can also set them via a `.env` file in the root directory for convenience (see the `sample.env` for a starting point).
 The `.http` files for testing the endpoints also use the `.env` file to set the environment variables for calling the API.
 
 > Note: when running the simulator it will auto-generate an API. This needs to be passed to the API when making requests. To avoid the API Key changing each time the simulator is run, set the `SIMULATOR_API_KEY` environment variable to a fixed value.
 
 To run the simulated API, run `make run-simulated-api` from the repo root directory using the environment variables above to configure.
->>>>>>> 264929da
 
 For example, to use the API in record/replay mode:
 
